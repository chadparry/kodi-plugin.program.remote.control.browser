--- conflicted
+++ resolved
@@ -34,106 +34,6 @@
     pass
 
 
-<<<<<<< HEAD
-=======
-class KodiMixer:
-    """Mixer that integrates tightly with Kodi volume controls"""
-
-    def __init__(self):
-        if alsaaudio is None:
-            xbmc.log('Not initializing an alsaaudio mixer')
-            self.delegate = None
-        else:
-            try:
-                self.delegate = alsaaudio.Mixer()
-            except alsaaudio.ALSAAudioError as e:
-                xbmc.log('Failed to initialize alsaaudio: ' + str(e))
-                self.delegate = None
-        self.lastRpcId = 0
-        try:
-            result = self.executeJSONRPC(
-                'Application.GetProperties',
-                {'properties': ['muted', 'volume']})
-            self.muted = bool(result['muted'])
-            self.volume = int(result['volume'])
-        except (JsonRpcError, KeyError, ValueError) as e:
-            xbmc.log('Could not retrieve current volume: ' + str(e))
-            self.muted = False
-            self.volume = VOLUME_MAX
-
-    def __enter__(self):
-        if self.delegate is not None:
-            self.original = self.delegate.getvolume()
-        # Match the current volume to Kodi's last volume.
-        self.realizeVolume()
-        return self
-
-    def __exit__(self, exc_type, exc_value, traceback):
-        # Restore the master volume to its original level.
-        if self.delegate is not None:
-            for (channel, volume) in enumerate(self.original):
-                self.delegate.setvolume(volume, channel)
-
-    def getNextRpcId(self):
-        self.lastRpcId = self.lastRpcId + 1
-        return self.lastRpcId
-
-    def executeJSONRPC(self, method, params):
-        response = xbmc.executeJSONRPC(json.dumps({
-            'jsonrpc': '2.0',
-            'method': method,
-            'params': params,
-            'id': self.getNextRpcId()}))
-        try:
-            return json.loads(response)['result']
-        except (KeyError, ValueError):
-            raise JsonRpcError('Invalid JSON RPC response: ' + repr(response))
-
-    def realizeVolume(self):
-        # Muting the Master volume and then unmuting it is not a symmetric
-        # operation, because other controls end up muted. So a mute needs to be
-        # simulated by setting the volume level to zero.
-        if self.delegate is not None:
-            if self.muted:
-                self.delegate.setvolume(0)
-            else:
-                self.delegate.setvolume(self.volume)
-
-    def toggleMute(self):
-        try:
-            result = self.executeJSONRPC(
-                'Application.SetMute', {'mute': 'toggle'})
-            self.muted = bool(result)
-        except (JsonRpcError, ValueError) as e:
-            xbmc.log('Could not toggle mute: ' + str(e))
-            self.muted = not self.muted
-        self.realizeVolume()
-
-    def incrementVolume(self):
-        self.muted = False
-        try:
-            result = self.executeJSONRPC(
-                'Application.SetVolume', {'volume': 'increment'})
-            self.volume = int(result)
-        except (JsonRpcError, ValueError) as e:
-            xbmc.log('Could not increase volume: ' + str(e))
-            self.volume = min(self.volume + DEFAULT_VOLUME_STEP, VOLUME_MAX)
-        if self.delegate is not None:
-            self.delegate.setvolume(self.volume)
-
-    def decrementVolume(self):
-        try:
-            result = self.executeJSONRPC(
-                'Application.SetVolume', {'volume': 'decrement'})
-            self.volume = int(result)
-        except (JsonRpcError, ValueError) as e:
-            xbmc.log('Could not decrease volume: ' + str(e))
-            self.volume = max(self.volume - DEFAULT_VOLUME_STEP, VOLUME_MIN)
-        if self.delegate is not None and not self.muted:
-            self.delegate.setvolume(self.volume)
-
-
->>>>>>> 874dd275
 class InterminableProgressBar:
     """Acts as a spinner for work with an unknown duration"""
 
@@ -222,7 +122,6 @@
 
     def __enter__(self):
         try:
-<<<<<<< HEAD
             result = self.executeJSONRPC(
                 'Application.GetProperties',
                 {'properties': ['muted', 'volume']})
@@ -271,138 +170,6 @@
             return json.loads(response)['result']
         except (KeyError, ValueError):
             raise JsonRpcError('Invalid JSON RPC response: ' + repr(response))
-=======
-            yield sink.fileno()
-        finally:
-            # The monitor daemon is not joined because it takes a second to
-            # terminate.
-            stopEvent.set()
-
-
-def runRemoteControlBrowser(
-        browserCmd, browserLockPath, lircConfig, xdotoolPath):
-    with (
-            suspendXbmcLirc()), (
-            runPylirc(lircConfig)) as lircFd, (
-            KodiMixer()) as mixer, (
-            runBrowser(browserCmd)) as (browser, browserExitFd), (
-            lockPidfile(browserLockPath, browser.pid)), (
-            raiseBrowser(browser.pid, xdotoolPath)), (
-            abortContext()) as kodiAbortFd:
-
-        polling = [browserExitFd, kodiAbortFd]
-        if lircFd is not None:
-            polling.append(lircFd)
-        releaseKeyTime = None
-        repeatKeys = None
-        isExiting = False
-        while not isExiting:
-            if releaseKeyTime is None:
-                timeout = None
-            else:
-                timeout = max(
-                    (releaseKeyTime - datetime.datetime.now()).total_seconds(),
-                    0)
-            (rlist, wlist, xlist) = select.select(polling, [], [], timeout)
-            if browserExitFd in rlist:
-                xbmc.log(
-                    'Exiting because the browser stopped prematurely',
-                    xbmc.LOGINFO)
-                break
-            if kodiAbortFd in rlist:
-                xbmc.log('Exiting because Kodi is aborting', xbmc.LOGINFO)
-                break
-            if lircFd is not None and lircFd in rlist:
-                buttons = pylirc.nextcode(True)
-            else:
-                buttons = None
-            codes = ([PylircCode(**button) for button in buttons]
-                     if buttons else [])
-            if (releaseKeyTime is not None and
-                    releaseKeyTime <= datetime.datetime.now()):
-                codes.append(PylircCode(config='RELEASE', repeat=0))
-
-            for code in codes:
-                xbmc.log('Received LIRC code: ' + str(code), xbmc.LOGDEBUG)
-                tokens = shlex.split(code.config)
-                (command, args) = (tokens[0], tokens[1:])
-                isReleasing = False
-                nextReleaseKeyTime = None
-                inputs = None
-
-                if command == 'VOLUME_UP':
-                    mixer.incrementVolume()
-                elif command == 'VOLUME_DOWN':
-                    mixer.decrementVolume()
-                elif command == 'MUTE':
-                    mixer.toggleMute()
-                elif command == 'MULTITAP':
-                    if releaseKeyTime is not None and repeatKeys == args:
-                        repeatIndex += 1
-                    else:
-                        isReleasing = True
-                        repeatKeys = args
-                        repeatIndex = 0
-                    nextReleaseKeyTime = (datetime.datetime.now() +
-                                          RELEASE_KEY_DELAY)
-                    current = args[repeatIndex % len(args)]
-                    inputs = [
-                        'key', '--clearmodifiers', '--', current, 'Shift+Left']
-                elif command == 'KEY':
-                    isReleasing = True
-                    inputs = ['key', '--clearmodifiers', '--'] + args
-                elif command == 'CLICK':
-                    isReleasing = True
-                    inputs = ['click', '--clearmodifiers', '1']
-                    # NOTE: XDOTOOL HACK
-                    # Some platforms include a buggy version of xdotool,
-                    # (https://github.com/jordansissel/xdotool/pull/102).
-                    # If you have version 3.20150503.1, then the mouse button
-                    # will not be released correctly. The workaround is to
-                    # uncomment the following line.
-                    #inputs = ['click', '1']
-                elif command == 'MOUSE':
-                    step = min(code.repeat, 10)
-                    (horizontal, vertical) = args
-                    acceleratedHorizontal = str(int(horizontal) * step ** 2)
-                    acceleratedVertical = str(int(vertical) * step ** 2)
-                    inputs = [
-                        'mousemove_relative',
-                        '--',
-                        acceleratedHorizontal,
-                        acceleratedVertical]
-                elif command == 'EXIT':
-                    isExiting = True
-                    break
-                elif command == 'RELEASE':
-                    isReleasing = True
-                else:
-                    raise RuntimeError('Unrecognized LIRC config: ' + command)
-
-                if isReleasing and releaseKeyTime is not None:
-                    if xdotoolPath:
-                        # Deselect the current multi-tap character.
-                        xbmc.log(
-                            'Executing xdotool for multi-tap release',
-                            xbmc.LOGDEBUG)
-                        subprocess.check_call(
-                            [xdotoolPath, 'key', '--clearmodifiers', 'Right'])
-                    else:
-                        xbmc.log(
-                            'Ignoring xdotool for multi-tap release',
-                            xbmc.LOGDEBUG)
-                releaseKeyTime = nextReleaseKeyTime
-
-                if inputs is not None:
-                    if xdotoolPath:
-                        cmd = [xdotoolPath] + inputs
-                        xbmc.log('Executing: ' + ' '.join(cmd), xbmc.LOGDEBUG)
-                        subprocess.check_call(cmd)
-                    else:
-                        xbmc.log(
-                            'Ignoring xdotool inputs: ' + str(inputs),
-                            xbmc.LOGDEBUG)
->>>>>>> 874dd275
 
 
 class RemoteControlBrowserPlugin(xbmcaddon.Addon):
@@ -852,7 +619,7 @@
         if proc.returncode:
             xbmc.log('Failed to spawn browser: ' + str(proc.returncode))
         xbmc.executebuiltin('XBMC.Notification(Info:,"{}",5000)'.format(
-            self.escapeNotification(self.getLocalizedString(30039))))
+            self.escapeNotification(self.getLocalizedString(30040))))
 
     def unmarshalBool(self, val):
         STRING_ENCODING = {'false': False, 'true': True}
